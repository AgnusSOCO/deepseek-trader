# ============================================
# AI Cryptocurrency Trading Bot Configuration
# ============================================

# Trading Mode
# Options: demo, live
# Always start with demo mode for testing
TRADING_MODE=demo

# Exchange Selection
# Options: mexc, binance, bybit
# MEXC is recommended for low fees and wide selection
EXCHANGE=mexc

# ============================================
# MEXC Exchange API Keys
# ============================================
# Get your API keys from: https://www.mexc.com/
# Account → API Management → Create API
# Enable: Spot Trading (Read & Trade)
# Disable: Withdrawal (for security)

MEXC_API_KEY=your_mexc_api_key_here
MEXC_API_SECRET=your_mexc_api_secret_here

# ============================================
# Binance Exchange API Keys
# ============================================

# Binance Testnet (Demo Mode)
# Get keys from: https://testnet.binance.vision/
BINANCE_TESTNET_API_KEY=your_binance_testnet_api_key_here
BINANCE_TESTNET_API_SECRET=your_binance_testnet_api_secret_here

# Binance Live (Production)
# Get keys from: https://www.binance.com/
# IMPORTANT: Disable withdrawal permissions!
BINANCE_LIVE_API_KEY=your_binance_live_api_key_here
BINANCE_LIVE_API_SECRET=your_binance_live_api_secret_here

# ============================================
# Bybit Exchange API Keys
# ============================================

# Bybit Testnet (Demo Mode)
# Get keys from: https://testnet.bybit.com/
BYBIT_TESTNET_API_KEY=your_bybit_testnet_api_key_here
BYBIT_TESTNET_API_SECRET=your_bybit_testnet_api_secret_here

# Bybit Live (Production)
# Get keys from: https://www.bybit.com/
BYBIT_LIVE_API_KEY=your_bybit_live_api_key_here
BYBIT_LIVE_API_SECRET=your_bybit_live_api_secret_here

# ============================================
# AI Configuration (DeepSeek via OpenRouter)
# ============================================
# Get your OpenRouter API key from: https://openrouter.ai/
# OpenRouter provides access to DeepSeek Chat V3.1 and DeepSeek Reasoner

OPENROUTER_API_KEY=your_openrouter_api_key_here

# AI Settings
AI_ENABLED=true
AI_MIN_CONFIDENCE=0.65
AI_MAX_COST_PER_DECISION=0.10

# ============================================
# Redis Configuration
# ============================================
# Redis is used for caching market data and real-time state
# Default: localhost on port 6379

REDIS_URL=redis://localhost:6379/0
REDIS_PASSWORD=
REDIS_MAX_CONNECTIONS=10

# ============================================
# Database Configuration
# ============================================
# SQLite is used for persistent storage of trades and metrics
# For production, consider PostgreSQL

DATABASE_URL=sqlite:///./data/trading_bot.db

# PostgreSQL example (optional):
# DATABASE_URL=postgresql://user:password@localhost:5432/trading_bot

# ============================================
# Logging Configuration
# ============================================

LOG_LEVEL=INFO
LOG_DIR=./logs
LOG_MAX_SIZE=10485760
LOG_BACKUP_COUNT=10

# ============================================
# Trading Configuration
# ============================================

# Symbols to trade (comma-separated)
TRADING_SYMBOLS=BTC/USDT,ETH/USDT

# Timeframes to monitor (comma-separated)
TRADING_TIMEFRAMES=5m,15m,1h

# Initial capital (for demo mode)
INITIAL_CAPITAL=10000

# ============================================
# Risk Management
# ============================================

# Maximum daily loss percentage (trading halts if exceeded)
MAX_DAILY_LOSS_PCT=5.0

# Maximum daily number of trades
MAX_DAILY_TRADES=20

# Maximum position size as percentage of capital
MAX_POSITION_SIZE_PCT=20.0

# Minimum position size as percentage of capital
MIN_POSITION_SIZE_PCT=1.0

# Maximum per-symbol exposure as percentage of capital
MAX_SYMBOL_EXPOSURE_PCT=20.0

<<<<<<< HEAD
# Minimum trade interval per symbol in seconds (cooldown period)
# Default: 1800 seconds (30 minutes) - prevents over-trading same symbol
MIN_TRADE_INTERVAL_SEC=1800

=======
>>>>>>> 4fc3da62
# Default stop-loss percentage
DEFAULT_STOP_LOSS_PCT=2.0

# Default take-profit percentage
DEFAULT_TAKE_PROFIT_PCT=4.0

<<<<<<< HEAD
# Enable confidence-based position sizing
CONFIDENCE_SCALING=true

# Minimum confidence for full position size
MIN_CONFIDENCE_FOR_FULL_SIZE=0.9

# ============================================
# Funding Rate Tracking (Phase 2)
# ============================================
# Track funding rates for perpetual contracts
# Essential for accurate P&L calculation on perpetual futures

# Enable funding rate tracking
FUNDING_TRACKING_ENABLED=true
=======
# Account drawdown warning threshold (no new positions)
ACCOUNT_DRAWDOWN_WARN_PCT=15.0

# Account drawdown stop threshold (pause all trading)
ACCOUNT_DRAWDOWN_STOP_PCT=20.0

# Maximum position holding time in hours (36-hour TTL)
MAX_HOLDING_HOURS=36.0

# Enable tiered trailing profit stops
TIERED_TRAILING_ENABLED=true
>>>>>>> 4fc3da62

# ============================================
# Autonomous Trading Settings
# ============================================

# Enable autonomous trading loop
AUTONOMOUS_ENABLED=true

# Loop interval in seconds (180 = 3 minutes)
AUTONOMOUS_LOOP_INTERVAL=180

# Minimum confidence threshold for trades
AUTONOMOUS_MIN_CONFIDENCE=0.65

# ============================================
# Dashboard Configuration
# ============================================

DASHBOARD_HOST=0.0.0.0
DASHBOARD_PORT=8080
DASHBOARD_AUTO_REFRESH_SEC=5

# ============================================
# Health Monitoring (Phase 4)
# ============================================
# Comprehensive system health monitoring

# Enable health monitoring
HEALTH_MONITORING_ENABLED=true

# Health check interval in seconds
HEALTH_CHECK_INTERVAL=60

# Maximum error log size
MAX_ERROR_LOG_SIZE=100

# ============================================
# WebSocket Market Data (Phase 4)
# ============================================
# Real-time market data streaming via WebSocket

# Enable WebSocket market data streaming
WEBSOCKET_ENABLED=true

# WebSocket port (separate from dashboard)
WEBSOCKET_PORT=8081

# ============================================
# Notifications (Optional)
# ============================================

# Telegram Bot (optional)
TELEGRAM_BOT_TOKEN=
TELEGRAM_CHAT_ID=

# Discord Webhook (optional)
DISCORD_WEBHOOK_URL=

# Email Notifications (optional)
EMAIL_ENABLED=false
EMAIL_SMTP_HOST=smtp.gmail.com
EMAIL_SMTP_PORT=587
EMAIL_FROM=
EMAIL_TO=
EMAIL_PASSWORD=

# ============================================
# Real-Time Price Feed Configuration
# ============================================
# Hybrid approach: REST API + fast ticker polling for optimal performance

# Data feed mode: hybrid (REST + ticker polling), rest (REST only), ws (WebSocket - requires ccxt.pro)
DATAFEED_MODE=hybrid

# Ticker poll interval in seconds (how often to fetch latest prices)
# Recommended: 2-3 seconds for instant price updates
PRICEFEED_TICKER_POLL_SEC=2.0

# Number of historical candles to maintain in memory
# Recommended: 500-1000 bars for indicator calculation
PRICEFEED_CANDLE_LOOKBACK=500

# Exchange for price feed (should match EXCHANGE setting)
PRICEFEED_EXCHANGE=mexc

# Use testnet/demo mode for price feed
PRICEFEED_TESTNET=true

# ============================================
# Advanced Settings
# ============================================

# Enable debug mode (more verbose logging)
DEBUG_MODE=false

# Enable paper trading mode (simulated execution)
PAPER_TRADING=false

# Data retention in days
DATA_RETENTION_DAYS=90

# Backtest data directory
BACKTEST_DATA_DIR=./backtest_data

# Results output directory
RESULTS_DIR=./backtest_results<|MERGE_RESOLUTION|>--- conflicted
+++ resolved
@@ -127,35 +127,12 @@
 # Maximum per-symbol exposure as percentage of capital
 MAX_SYMBOL_EXPOSURE_PCT=20.0
 
-<<<<<<< HEAD
-# Minimum trade interval per symbol in seconds (cooldown period)
-# Default: 1800 seconds (30 minutes) - prevents over-trading same symbol
-MIN_TRADE_INTERVAL_SEC=1800
-
-=======
->>>>>>> 4fc3da62
 # Default stop-loss percentage
 DEFAULT_STOP_LOSS_PCT=2.0
 
 # Default take-profit percentage
 DEFAULT_TAKE_PROFIT_PCT=4.0
 
-<<<<<<< HEAD
-# Enable confidence-based position sizing
-CONFIDENCE_SCALING=true
-
-# Minimum confidence for full position size
-MIN_CONFIDENCE_FOR_FULL_SIZE=0.9
-
-# ============================================
-# Funding Rate Tracking (Phase 2)
-# ============================================
-# Track funding rates for perpetual contracts
-# Essential for accurate P&L calculation on perpetual futures
-
-# Enable funding rate tracking
-FUNDING_TRACKING_ENABLED=true
-=======
 # Account drawdown warning threshold (no new positions)
 ACCOUNT_DRAWDOWN_WARN_PCT=15.0
 
@@ -167,7 +144,6 @@
 
 # Enable tiered trailing profit stops
 TIERED_TRAILING_ENABLED=true
->>>>>>> 4fc3da62
 
 # ============================================
 # Autonomous Trading Settings
